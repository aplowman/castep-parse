# Change Log

<<<<<<< HEAD
=======
## [0.2.3] - 2021.xx.xx

### Added

- Added function `read_den_fmt`.

>>>>>>> d6d1e153
## [0.2.2] - 2020.01.15

### Fixed

- Fix reading CASTEP file for some types of incomplete run.

## [0.2.1] - 2019.12.10

### Added

- Added function `merge_cell_data` to merge outputs from `read_cell_file` with those from `read_castep_file`.

### Fixed

- Fixed white space issue in parsing forces block in .castep file.
- Fixed bug in parsing .castep file when geometry <frequency> is unchanged from its initial value.
- Fixed bug in parsing .castep file when there is an initial SCF cycle on continuation of a geometry optimisation.
- Only add final info to run `dict` if the final info includes the total time string.
- Fixed issue when adding up total time if no previous SCF cycle to get last time from.
- Skip runs if they don't include the string "Cell Contents"

## [0.2.0] - 2019.11.22

### Changed

- `read_castep_file` is now more logical and testable (but less-performant). Instead of iterating over lines in the .castep file, it splits it into sections and parsing individual blocks. This means it handles much better the situation a CASTEP run has been continued and the output is appended to the same .castep file as the original run.
- Use of `flexible_open` decorator is now more limited but better defined. In particular, the functions `read_castep_file`, `read_geom_file` and `read_cell_file` accept as their "file" input argument one of these types: `str`, `pathlib.Path`, `bytes` or `TextIOWrapper`. If a string or `Path` object, it is assumed to be the file path.

### Added

- `read_relaxation` function
- `merge_geom_data` function to merge data from .geom file with that from .castep file.

## [0.1.4] - 2019.08.24

### Changed

- `read_castep_file`, `read_geom_file` and `read_cell_file` now additionally accept input as bytes.

## [0.1.3] - 2019.08.24

### Changed

- `read_castep_file`, `read_geom_file` and `read_cell_file` now accept any of a file handle, string or Path object.

### Fixed

- Fix bug with `write_input_files` when `param` argument is missing.

## [0.1.2] - 2019.06.02

### Fixed

- Fix encoding in function to get `long_description`.

## [0.1.1] - 2019.06.02

### Changed

- Added `long_description` parameter to `setuptools.setup`.<|MERGE_RESOLUTION|>--- conflicted
+++ resolved
@@ -1,14 +1,11 @@
 # Change Log
 
-<<<<<<< HEAD
-=======
 ## [0.2.3] - 2021.xx.xx
 
 ### Added
 
 - Added function `read_den_fmt`.
 
->>>>>>> d6d1e153
 ## [0.2.2] - 2020.01.15
 
 ### Fixed
